use anchor_lang::prelude::*;
use anchor_lang::solana_program::{program::invoke_signed, system_instruction};
use crate::state::{Admin, EscrowAccount, Offer, Dispute, Vote, OfferStatus, DisputeStatus, MAX_DISPUTE_REASON_LEN, MAX_EVIDENCE_URL_LEN, MAX_EVIDENCE_ITEMS};
use crate::state::{DisputeOpened, JurorsAssigned, EvidenceSubmitted, VoteCast, VerdictExecuted, RewardEligible};
use crate::errors::ErrorCode;

/// Validates and trims input string for safety
fn validate_and_trim_string(input: &str) -> Result<String> {
    // Rust strings are UTF-8 by default - no additional validation needed
    // Just validate that the input is non-empty after trimming
    let trimmed = input.trim().to_string();
    if trimmed.is_empty() {
        return Err(error!(ErrorCode::InputTooLong)); // Reuse existing error for empty strings
    }
    
    Ok(trimmed)
}

#[derive(Accounts)]
pub struct OpenDispute<'info> {
    #[account(init, payer = initiator, space = 8 + Dispute::LEN)]
    pub dispute: Account<'info, Dispute>,
    #[account(mut)]
    pub offer: Account<'info, Offer>,
    #[account(mut)]
    pub initiator: Signer<'info>,
    /// CHECK: This is the respondent in the dispute
    pub respondent: AccountInfo<'info>,
    pub system_program: Program<'info, System>,
}

#[derive(Accounts)]
pub struct AssignJurors<'info> {
    #[account(mut)]
    pub dispute: Account<'info, Dispute>,
    /// CHECK: This is juror 1
    pub juror1: AccountInfo<'info>,
    /// CHECK: This is juror 2
    pub juror2: AccountInfo<'info>,
    /// CHECK: This is juror 3
    pub juror3: AccountInfo<'info>,
    #[account(
        seeds = [Admin::SEED.as_bytes()],
        bump,
        constraint = admin.authority == authority.key() @ ErrorCode::AdminRequired
    )]
    pub admin: Account<'info, Admin>,
    #[account(mut)]
    pub authority: Signer<'info>,
}

#[derive(Accounts)]
pub struct SubmitEvidence<'info> {
    #[account(mut)]
    pub dispute: Account<'info, Dispute>,
    #[account(mut)]
    pub submitter: Signer<'info>,
}

#[derive(Accounts)]
#[instruction(vote_for_buyer: bool)]
pub struct CastVote<'info> {
    #[account(mut)]
    pub dispute: Account<'info, Dispute>,
    #[account(mut)]
    pub juror: Signer<'info>,
    #[account(
        init, 
        payer = juror, 
        space = 8 + Vote::LEN,
        seeds = [b"vote", dispute.key().as_ref(), juror.key().as_ref()],
        bump
    )]
    pub vote: Account<'info, Vote>,
    pub system_program: Program<'info, System>,
}

#[derive(Accounts)]
pub struct ExecuteVerdict<'info> {
    #[account(mut)]
    pub dispute: Account<'info, Dispute>,
    #[account(mut)]
    pub offer: Account<'info, Offer>,
    #[account(
        mut,
        seeds = [EscrowAccount::SEED.as_bytes(), offer.key().as_ref()],
        bump = escrow_account.bump
    )]
    pub escrow_account: Account<'info, EscrowAccount>,
    /// CHECK: This is the buyer
    #[account(mut)]
    pub buyer: AccountInfo<'info>,
    /// CHECK: This is the seller
    #[account(mut)]
    pub seller: AccountInfo<'info>,
    #[account(
        seeds = [Admin::SEED.as_bytes()],
        bump,
        constraint = admin.authority == authority.key() @ ErrorCode::AdminRequired
    )]
    pub admin: Account<'info, Admin>,
    #[account(mut)]
    pub authority: Signer<'info>,
    pub system_program: Program<'info, System>,
}

pub fn open_dispute(ctx: Context<OpenDispute>, reason: String) -> Result<()> {
    // Input validation and sanitization
    let reason = validate_and_trim_string(&reason)?;
    if reason.len() > MAX_DISPUTE_REASON_LEN {
        return Err(error!(ErrorCode::InputTooLong));
    }

    let dispute = &mut ctx.accounts.dispute;
    let offer = &mut ctx.accounts.offer;
    let initiator = &ctx.accounts.initiator;
    let respondent = &ctx.accounts.respondent;
    let clock = Clock::get()?;

    // Validate that the offer doesn't already have a dispute
    if offer.dispute_id.is_some() {
        return Err(error!(ErrorCode::DisputeAlreadyExists));
    }

    // Validate that initiator is either buyer or seller
    if offer.seller != initiator.key() && offer.buyer != Some(initiator.key()) {
        return Err(error!(ErrorCode::Unauthorized));
    }

    // Set respondent as the other party
    let respondent_key = if offer.seller == initiator.key() {
        offer.buyer.ok_or(ErrorCode::Unauthorized)?
    } else {
        offer.seller
    };

    if respondent_key != respondent.key() {
        return Err(error!(ErrorCode::Unauthorized));
    }

    // Initialize dispute data
    dispute.offer = offer.key();
    dispute.initiator = initiator.key();
    dispute.respondent = respondent.key();
    dispute.reason = reason.clone();
    dispute.status = DisputeStatus::Opened as u8;
    dispute.jurors = [Pubkey::default(); 3];
    // Initialize evidence arrays with empty strings
    for i in 0..MAX_EVIDENCE_ITEMS {
        dispute.evidence_buyer[i] = String::new();
        dispute.evidence_seller[i] = String::new();
    }
    dispute.evidence_buyer_count = 0;
    dispute.evidence_seller_count = 0;
    dispute.votes_for_buyer = 0;
    dispute.votes_for_seller = 0;
    dispute.created_at = clock.unix_timestamp;
    dispute.resolved_at = 0;

    // Update offer to link to dispute
    offer.dispute_id = Some(dispute.key());
    offer.status = OfferStatus::DisputeOpened as u8;
    offer.updated_at = clock.unix_timestamp;

    // Emit event
    emit!(DisputeOpened {
        dispute: dispute.key(),
        offer: offer.key(),
        initiator: initiator.key(),
        reason: reason.clone(),
    });

    Ok(())
}

pub fn assign_jurors(ctx: Context<AssignJurors>) -> Result<()> {
    let dispute = &mut ctx.accounts.dispute;
    let juror1 = &ctx.accounts.juror1;
    let juror2 = &ctx.accounts.juror2;
    let juror3 = &ctx.accounts.juror3;

    // Validate dispute status
    if dispute.status != DisputeStatus::Opened as u8 {
        return Err(error!(ErrorCode::InvalidDisputeStatus));
    }

    // Assign jurors
    dispute.jurors[0] = juror1.key();
    dispute.jurors[1] = juror2.key();
    dispute.jurors[2] = juror3.key();
    dispute.status = DisputeStatus::JurorsAssigned as u8;

    // Emit event
    emit!(JurorsAssigned {
        dispute: dispute.key(),
        jurors: dispute.jurors,
    });

    Ok(())
}

pub fn submit_evidence(ctx: Context<SubmitEvidence>, evidence_url: String) -> Result<()> {
    // Input validation and sanitization
    let evidence_url = validate_and_trim_string(&evidence_url)?;
    if evidence_url.len() > MAX_EVIDENCE_URL_LEN {
        return Err(error!(ErrorCode::InputTooLong));
    }

    let dispute = &mut ctx.accounts.dispute;
    let submitter = &ctx.accounts.submitter;

    // Validate dispute status
    if dispute.status != DisputeStatus::JurorsAssigned as u8 && dispute.status != DisputeStatus::EvidenceSubmission as u8 {
        return Err(error!(ErrorCode::InvalidDisputeStatus));
    }

    // Validate submitter is a party to the dispute
    if dispute.initiator != submitter.key() && dispute.respondent != submitter.key() {
        return Err(error!(ErrorCode::Unauthorized));
    }

    // Add evidence to appropriate list
    if dispute.initiator == submitter.key() {
        if dispute.evidence_buyer_count >= MAX_EVIDENCE_ITEMS as u8 {
            return Err(error!(ErrorCode::TooManyEvidenceItems));
        }
        let index = dispute.evidence_buyer_count as usize;
        dispute.evidence_buyer[index] = evidence_url.clone();
        dispute.evidence_buyer_count += 1;
    } else {
        if dispute.evidence_seller_count >= MAX_EVIDENCE_ITEMS as u8 {
            return Err(error!(ErrorCode::TooManyEvidenceItems));
        }
        let index = dispute.evidence_seller_count as usize;
        dispute.evidence_seller[index] = evidence_url.clone();
        dispute.evidence_seller_count += 1;
    }

    // Update status if first evidence submission
    if dispute.status == DisputeStatus::JurorsAssigned as u8 {
        dispute.status = DisputeStatus::EvidenceSubmission as u8;
    }

    // Emit event
    emit!(EvidenceSubmitted {
        dispute: dispute.key(),
        submitter: submitter.key(),
        evidence_url,
    });

    Ok(())
}

pub fn cast_vote(ctx: Context<CastVote>, vote_for_buyer: bool) -> Result<()> {
    let dispute = &mut ctx.accounts.dispute;
    let juror = &ctx.accounts.juror;
    let vote = &mut ctx.accounts.vote;
    let clock = Clock::get()?;

    // Validate dispute status
    if dispute.status != DisputeStatus::EvidenceSubmission as u8 && dispute.status != DisputeStatus::Voting as u8 {
        return Err(error!(ErrorCode::InvalidDisputeStatus));
    }

    // Validate juror is assigned to this dispute
    if !dispute.jurors.contains(&juror.key()) {
        return Err(error!(ErrorCode::NotAJuror));
    }

    // Additional security: Verify juror index and ensure no manipulation
    let juror_index = dispute.jurors.iter().position(|&x| x == juror.key())
        .ok_or(ErrorCode::NotAJuror)?;
        
    // Ensure juror index is valid (0, 1, or 2 for our 3-juror system)
    if juror_index >= 3 {
        return Err(error!(ErrorCode::NotAJuror));
    }
    
<<<<<<< HEAD
    // Double-check that this specific juror hasn't been counted already
    // This is extra safety on top of PDA-based duplicate prevention
    let mut vote_count = 0;
    if dispute.votes_for_buyer > 0 || dispute.votes_for_seller > 0 {
        vote_count = dispute.votes_for_buyer + dispute.votes_for_seller;
    }
    
    // Sanity check: total votes should never exceed number of jurors
    if vote_count >= 3 {
        return Err(error!(ErrorCode::AlreadyVoted));
    }
    
    // Validate that the juror has not already voted
    // Check by using Vote PDA - if the account exists, they've already voted
    // This is handled by the PDA constraint in the CastVote accounts struct
=======
    // Note: PDA-based duplicate prevention ensures jurors can't vote twice
    // The vote account PDA will fail to initialize if the juror already voted
>>>>>>> 2cb39039

    // Initialize vote data (PDA prevents duplicate votes)
    vote.dispute = dispute.key();
    vote.juror = juror.key();
    vote.vote_for_buyer = vote_for_buyer;
    vote.timestamp = clock.unix_timestamp;

    // Update vote counts
    if vote_for_buyer {
        dispute.votes_for_buyer += 1;
    } else {
        dispute.votes_for_seller += 1;
    }

    // Update status if first vote
    if dispute.status == DisputeStatus::EvidenceSubmission as u8 {
        dispute.status = DisputeStatus::Voting as u8;
    }

    // Check if verdict is reached (majority of 3)
    if dispute.votes_for_buyer >= 2 || dispute.votes_for_seller >= 2 {
        dispute.status = DisputeStatus::VerdictReached as u8;
    }

    // Emit event
    emit!(VoteCast {
        dispute: dispute.key(),
        juror: juror.key(),
        vote_for_buyer,
    });

    // Try to mint governance rewards for voting (optional - fails silently if reward system not set up)
    let _ = try_mint_vote_rewards_for_juror(&juror.key());

    Ok(())
}

// Helper function to mint governance rewards after voting
fn try_mint_vote_rewards_for_juror(juror: &Pubkey) -> Result<()> {
    let clock = Clock::get()?;
    let users = vec![*juror];
    
    // Rate limiting: Governance votes are naturally rate-limited by dispute frequency
    // Only emit one event per vote to prevent spamming
    emit!(RewardEligible {
        users: users.clone(),
        trade_volume: 0, // Not applicable for governance rewards
        reward_type: "vote".to_string(),
        timestamp: clock.unix_timestamp,
    });
    
    // Note: Actual reward minting should be done via separate instructions
    // This maintains backward compatibility while enabling monitoring
    msg!("Governance vote cast - eligible for rewards. Juror: {}", juror);
    
    Ok(())
}

pub fn execute_verdict(ctx: Context<ExecuteVerdict>) -> Result<()> {
    let dispute = &mut ctx.accounts.dispute;
    let offer = &mut ctx.accounts.offer;
    let escrow_account = &ctx.accounts.escrow_account;
    let buyer = &ctx.accounts.buyer;
    let seller = &ctx.accounts.seller;
    let clock = Clock::get()?;

    // Validate dispute status
    if dispute.status != DisputeStatus::VerdictReached as u8 {
        return Err(error!(ErrorCode::InvalidDisputeStatus));
    }

    // Determine winner and transfer funds accordingly
    let escrow_balance = escrow_account.to_account_info().lamports();
    
    if escrow_balance > 0 {
        // Explicit tie-breaking logic: ties are rejected
        let recipient = if dispute.votes_for_buyer > dispute.votes_for_seller {
            buyer // Buyer wins
        } else if dispute.votes_for_seller > dispute.votes_for_buyer {
            seller // Seller wins
        } else {
            // Tie case: reject the verdict execution
            return Err(error!(ErrorCode::TiedVote));
        };

        let transfer_instruction = system_instruction::transfer(
            &escrow_account.key(),
            &recipient.key(),
            escrow_balance,
        );

        let escrow_seeds = &[
            EscrowAccount::SEED.as_bytes(),
            &offer.key().to_bytes(),
            &[escrow_account.bump],
        ];

        invoke_signed(
            &transfer_instruction,
            &[
                escrow_account.to_account_info(),
                recipient.to_account_info(),
                ctx.accounts.system_program.to_account_info(),
            ],
            &[escrow_seeds],
        )?;

        // Emit event
        emit!(VerdictExecuted {
            dispute: dispute.key(),
            winner: recipient.key(),
            amount: escrow_balance,
        });
    }

    // Update dispute and offer status
    dispute.status = DisputeStatus::Resolved as u8;
    dispute.resolved_at = clock.unix_timestamp;
    offer.status = OfferStatus::Completed as u8;
    offer.updated_at = clock.unix_timestamp;

    Ok(())
}<|MERGE_RESOLUTION|>--- conflicted
+++ resolved
@@ -275,8 +275,6 @@
     if juror_index >= 3 {
         return Err(error!(ErrorCode::NotAJuror));
     }
-    
-<<<<<<< HEAD
     // Double-check that this specific juror hasn't been counted already
     // This is extra safety on top of PDA-based duplicate prevention
     let mut vote_count = 0;
@@ -291,12 +289,9 @@
     
     // Validate that the juror has not already voted
     // Check by using Vote PDA - if the account exists, they've already voted
-    // This is handled by the PDA constraint in the CastVote accounts struct
-=======
+    // This is handled by the PDA constraint in the CastVote accounts struct=======
     // Note: PDA-based duplicate prevention ensures jurors can't vote twice
     // The vote account PDA will fail to initialize if the juror already voted
->>>>>>> 2cb39039
-
     // Initialize vote data (PDA prevents duplicate votes)
     vote.dispute = dispute.key();
     vote.juror = juror.key();
