import React, { useState, useEffect, useContext, useCallback, useMemo } from 'react';
import { AppContext } from '../contexts/AppContext';
<<<<<<< HEAD
import { LoadingSpinner, ButtonLoader, TransactionStatus, Tooltip, ConfirmationDialog } from './common';
=======
import { useSafeWallet } from '../contexts/WalletContextProvider';
import { LoadingSpinner, ButtonLoader, TransactionStatus } from './common';
import { useDebounce, VirtualizedList } from '../utils/performance';
>>>>>>> 994619cd

// Component for rendering a single offer row
const OfferRow = React.memo(({ offer, type, processingAction, handleOfferAction, network }) => {
  const isProcessing = processingAction.offerId === offer.id;
  const currentAction = processingAction.action;
  
  // Calculate the rate and determine if it's a good rate
  const rate = (offer.fiatAmount / offer.solAmount).toFixed(2);
  // This would be better determined by market data, for now just using mock logic
  const isGoodRate = useMemo(() => {
    const avgRate = 150; // Mock average rate
    const threshold = 0.05; // 5% threshold
    return type === 'buy' 
      ? rate < avgRate * (1 + threshold) 
      : rate > avgRate * (1 - threshold);
  }, [rate, type]);
  
  // Calculate time since posted
  const timeSincePosted = useMemo(() => {
    const now = Date.now();
    const diffMs = now - offer.createdAt;
    const diffMins = Math.floor(diffMs / 60000);
    
    if (diffMins < 60) {
      return `${diffMins}m ago`;
    } else if (diffMins < 1440) {
      return `${Math.floor(diffMins / 60)}h ago`;
    } else {
      return `${Math.floor(diffMins / 1440)}d ago`;
    }
  }, [offer.createdAt]);
  
  // Render action buttons based on offer status and user role
  const renderActionButtons = () => {
    if (type === 'buy' && offer.status === 'Listed') {
      return (
        <ButtonLoader
          onClick={() => handleOfferAction(offer.id, 'accept')}
          isLoading={isProcessing && currentAction === 'accept'}
          loadingText="..."
          variant="primary"
          size="small"
          className="offer-action-button"
        >
          Buy
        </ButtonLoader>
      );
    }
    
    if (type === 'my' && offer.status === 'Listed') {
      return (
        <ButtonLoader
          onClick={() => handleOfferAction(offer.id, 'cancel')}
          isLoading={isProcessing && currentAction === 'cancel'}
          loadingText="..."
          variant="danger"
          size="small"
          className="offer-action-button"
        >
          Cancel
        </ButtonLoader>
      );
    }
    
    if (type === 'my' && offer.status === 'Accepted') {
      return (
        <ButtonLoader
          onClick={() => handleOfferAction(offer.id, 'confirm')}
          isLoading={isProcessing && currentAction === 'confirm'}
          loadingText="..."
          variant="success"
          size="small"
          className="offer-action-button"
        >
          Confirm
        </ButtonLoader>
      );
    }
    
    return null;
  };

  return (
    <div className="offer-card">
      <div className="offer-card-header">
        <div className="seller-info">
          <span className="seller-name">
            {offer.seller.substring(0, 4)}...{offer.seller.substring(offer.seller.length - 4)}
          </span>
        </div>
        <div className="time-info">
          <span className="time-posted">{timeSincePosted}</span>
        </div>
      </div>
      
      <div className="offer-card-body">
        <div className="amount-info">
          <span className="sol-amount">{offer.solAmount.toFixed(1)} SOL</span>
        </div>
        
        <div className="price-info">
          <span className="fiat-amount">
            {offer.fiatAmount.toFixed(0)} {offer.fiatCurrency}
          </span>
          <span className={`price-per-sol ${isGoodRate ? 'good-rate' : ''}`}>
            {rate} {offer.fiatCurrency}/SOL
          </span>
        </div>
        
        <div className="payment-method-container">
          <span className="payment-method">
            {offer.paymentMethod}
          </span>
        </div>
      </div>
      
      <div className="offer-card-footer">
        <div className={`status-badge status-${offer.status.toLowerCase().replace(/\s+/g, '-')}`}>
          {offer.status}
        </div>
        
        <div className="action-button-container">
          {renderActionButtons()}
        </div>
      </div>
    </div>
  );
});

// Optimized OfferList component
<<<<<<< HEAD
const OfferList = ({ type = 'buy', onStartGuidedWorkflow }) => {
  const { wallet } = useWallet();
=======
const OfferList = ({ type = 'buy' }) => {
  const wallet = useSafeWallet();
>>>>>>> 994619cd
  const { program, network } = useContext(AppContext);
  
  const [offers, setOffers] = useState([]);
  const [loading, setLoading] = useState(true);
  const [error, setError] = useState('');
  const [statusMessage, setStatusMessage] = useState('');
  const [txStatus, setTxStatus] = useState(null);
  
  // Filter states
  const [minAmount, setMinAmount] = useState('');
  const [maxAmount, setMaxAmount] = useState('');
  const [selectedCurrency, setSelectedCurrency] = useState('');
  const [selectedPaymentMethod, setSelectedPaymentMethod] = useState('');
  const [showAdvancedFilters, setShowAdvancedFilters] = useState(false);
  
  // Sorting states
  const [sortBy, setSortBy] = useState('createdAt');
  const [sortDirection, setSortDirection] = useState('desc'); // 'asc' or 'desc'
  
  // Pagination states
  const [currentPage, setCurrentPage] = useState(1);
  const [itemsPerPage, setItemsPerPage] = useState(5);
  
  // Saved search states
  const [savedSearches, setSavedSearches] = useState([]);
  const [searchName, setSearchName] = useState('');
  
  // Action states
  const [processingAction, setProcessingAction] = useState({
    offerId: null,
    action: null
  });
  
  // Confirmation dialog state
  const [confirmDialog, setConfirmDialog] = useState({
    isOpen: false,
    title: '',
    message: '',
    onConfirm: () => {},
    variant: 'default'
  });
  
  
  // Memoize static data
  const currencies = useMemo(() => ['', 'USD', 'EUR', 'GBP', 'JPY', 'CAD', 'AUD'], []);
  const paymentMethods = useMemo(() => ['', 'Bank Transfer', 'PayPal', 'Venmo', 'Cash App', 'Zelle', 'Revolut'], []);
  const sortOptions = useMemo(() => [
    { value: 'createdAt', label: 'Date Posted' },
    { value: 'solAmount', label: 'SOL Amount' },
    { value: 'fiatAmount', label: 'Fiat Amount' },
    { value: 'rate', label: 'Rate' },
  ], []);
  
  // Generate unique IDs for form inputs - memoized to prevent recalculation
  const inputIds = useMemo(() => ({
    minAmount: `min-amount-${type}`,
    maxAmount: `max-amount-${type}`,
    currency: `currency-${type}`,
    paymentMethod: `payment-method-${type}`
  }), [type]);
  
  // Load saved searches from localStorage on component mount
  useEffect(() => {
    const loadSavedSearches = () => {
      const savedSearchesStr = localStorage.getItem(`svmp2p-saved-searches-${type}`);
      if (savedSearchesStr) {
        try {
          setSavedSearches(JSON.parse(savedSearchesStr));
        } catch (err) {
          console.error('Failed to parse saved searches:', err);
        }
      }
    };
    
    loadSavedSearches();
    
    // Load last used filters if available
    const lastUsedFilters = localStorage.getItem(`svmp2p-last-filters-${type}`);
    if (lastUsedFilters) {
      try {
        const filters = JSON.parse(lastUsedFilters);
        setMinAmount(filters.minAmount || '');
        setMaxAmount(filters.maxAmount || '');
        setSelectedCurrency(filters.selectedCurrency || '');
        setSelectedPaymentMethod(filters.selectedPaymentMethod || '');
        setSortBy(filters.sortBy || 'createdAt');
        setSortDirection(filters.sortDirection || 'desc');
        setItemsPerPage(filters.itemsPerPage || 5);
      } catch (err) {
        console.error('Failed to parse last used filters:', err);
      }
    }
  }, [type]);
  
  // Save current filters to localStorage when they change
  useEffect(() => {
    const currentFilters = {
      minAmount,
      maxAmount,
      selectedCurrency,
      selectedPaymentMethod,
      sortBy,
      sortDirection,
      itemsPerPage
    };
    
    localStorage.setItem(`svmp2p-last-filters-${type}`, JSON.stringify(currentFilters));
  }, [minAmount, maxAmount, selectedCurrency, selectedPaymentMethod, sortBy, sortDirection, itemsPerPage, type]);
  
  // Fetch offers on component mount - useCallback to prevent recreation on each render
  const fetchOffers = useCallback(async () => {
    setLoading(true);
    setError('');
    
    try {
      // Simulate API call delay
      await new Promise(resolve => setTimeout(resolve, 1000));
      
      // Mock data for demonstration
      const mockOffers = [
        {
          id: '58JrMFgW3NHLtYnU2vEv9rGBZGNpJhRVQQnKvYVZZdmG',
          seller: '9xQeWvG816bUx9EPjHmaT23yvVM2ZWbrrpZb9PusVFin',
          buyer: null,
          solAmount: 1.5,
          fiatAmount: 225,
          fiatCurrency: 'USD',
          paymentMethod: 'Bank Transfer',
          status: 'Listed',
          createdAt: Date.now() - 3600000
        },
        {
          id: '7UX2i7SucgLMQcfZ75s3VXmZZY4YRUyJN9X1RgfMoDUi',
          seller: '2xRW7Ld9XwHegUMeqsS8VxEYbsZYPxnaVdqTSLLNBjAT',
          buyer: null,
          solAmount: 0.5,
          fiatAmount: 75,
          fiatCurrency: 'USD',
          paymentMethod: 'PayPal',
          status: 'Listed',
          createdAt: Date.now() - 7200000
        },
        {
          id: '3pRNuDKxwVMgTJAHUZ6SgxMm9iSfaAzKtdKxVbVKsw2U',
          seller: '4uQeVj5tqViQh7yWWGStvkEG1Zmhx6uasJtWCJziofM',
          buyer: null,
          solAmount: 2.0,
          fiatAmount: 300,
          fiatCurrency: 'USD',
          paymentMethod: 'Zelle',
          status: 'Listed',
          createdAt: Date.now() - 10800000
        },
        {
          id: '9sTxzFK2GpJzVGJje3oDqC2QNFpAMvYh1qUQpsCoUsS',
          seller: '6Yjk8PEgYJVB3DnGw4cUzBH9RWXLmiuw4i3GgUPyUVp8',
          buyer: null,
          solAmount: 3.2,
          fiatAmount: 480,
          fiatCurrency: 'EUR',
          paymentMethod: 'Bank Transfer',
          status: 'Listed',
          createdAt: Date.now() - 21600000
        },
        {
          id: '5KDV2s93SRvinJTjVeYzsHPMrsvpTPJVj4i41zJWxUs8',
          seller: '8NDuR9LispHKCxMEFtQCNbY9A3mWqac4WhUJJ64KfDF7',
          buyer: null,
          solAmount: 0.75,
          fiatAmount: 112.5,
          fiatCurrency: 'USD',
          paymentMethod: 'Cash App',
          status: 'Listed',
          createdAt: Date.now() - 36000000
        },
        {
          id: '6wRuMi8VJMHx8dCKQ3wPvBjwEwRKAXNhEGp8CMeBvVXV',
          seller: '2fg7mSNVVXbQKqKZYoK2Y3ahFZ7zLH8GHjqBMD5D4PHx',
          buyer: null,
          solAmount: 1.0,
          fiatAmount: 150,
          fiatCurrency: 'GBP',
          paymentMethod: 'Revolut',
          status: 'Listed',
          createdAt: Date.now() - 43200000
        },
        {
          id: '2rW9EXyaSjY8ETgpV6KYcPK2WvRJGbDELKZjZtpB24ri',
          seller: '5TtdUkSZ9D7q8NsZ1pj6rWVTntQLbMHuPh1VG6cLhxhF',
          buyer: null,
          solAmount: 4.5,
          fiatAmount: 675,
          fiatCurrency: 'USD',
          paymentMethod: 'Venmo',
          status: 'Listed',
          createdAt: Date.now() - 86400000
        }
      ];
      
      setOffers(mockOffers);
    } catch (err) {
      console.error('Error fetching offers:', err);
      setError(`Failed to fetch offers: ${err.message}`);
      setTxStatus({
        status: 'error',
        message: `Failed to fetch offers: ${err.message}`
      });
    } finally {
      setLoading(false);
    }
  }, []);
  
  // Use effect with proper dependencies
  useEffect(() => {
    fetchOffers();
  }, [type, network, fetchOffers]);
  
  // Calculate rate for each offer for sorting purposes
  const offersWithRate = useMemo(() => {
    return offers.map(offer => ({
      ...offer,
      rate: offer.fiatAmount / offer.solAmount
    }));
  }, [offers]);

  // Filter offers based on user criteria - memoized to prevent recalculation on every render
  const filteredOffers = useMemo(() => {
    return offersWithRate.filter(offer => {
      // Filter by min amount
      if (minAmount && offer.solAmount < parseFloat(minAmount)) {
        return false;
      }
      
      // Filter by max amount
      if (maxAmount && offer.solAmount > parseFloat(maxAmount)) {
        return false;
      }
      
      // Filter by currency
      if (selectedCurrency && offer.fiatCurrency !== selectedCurrency) {
        return false;
      }
      
      // Filter by payment method
      if (selectedPaymentMethod && offer.paymentMethod !== selectedPaymentMethod) {
        return false;
      }
      
      return true;
    });
  }, [offersWithRate, minAmount, maxAmount, selectedCurrency, selectedPaymentMethod]);
  
  // Sort the filtered offers
  const sortedOffers = useMemo(() => {
    return [...filteredOffers].sort((a, b) => {
      let comparison;
      
      switch (sortBy) {
        case 'solAmount':
          comparison = a.solAmount - b.solAmount;
          break;
        case 'fiatAmount':
          comparison = a.fiatAmount - b.fiatAmount;
          break;
        case 'rate':
          comparison = a.rate - b.rate;
          break;
        case 'createdAt':
        default:
          comparison = a.createdAt - b.createdAt;
          break;
      }
      
      return sortDirection === 'asc' ? comparison : -comparison;
    });
  }, [filteredOffers, sortBy, sortDirection]);
  
  // Get paginated offers
  const paginatedOffers = useMemo(() => {
    const startIndex = (currentPage - 1) * itemsPerPage;
    const endIndex = startIndex + itemsPerPage;
    return sortedOffers.slice(startIndex, endIndex);
  }, [sortedOffers, currentPage, itemsPerPage]);
  
  // Total number of pages
  const totalPages = useMemo(() => {
    return Math.ceil(sortedOffers.length / itemsPerPage);
  }, [sortedOffers.length, itemsPerPage]);
  
  // Handle sort change
  const handleSortChange = useCallback((newSortBy) => {
    if (sortBy === newSortBy) {
      // Toggle sort direction if clicking the same column
      setSortDirection(sortDirection === 'asc' ? 'desc' : 'asc');
    } else {
      // Set new sort column and default to descending
      setSortBy(newSortBy);
      setSortDirection('desc');
    }
    
    // Reset to first page when sorting changes
    setCurrentPage(1);
  }, [sortBy, sortDirection]);
  
  // Handle page change
  const handlePageChange = useCallback((newPage) => {
    setCurrentPage(newPage);
  }, []);
  
  // Handle items per page change
  const handleItemsPerPageChange = useCallback((e) => {
    const newItemsPerPage = parseInt(e.target.value);
    setItemsPerPage(newItemsPerPage);
    setCurrentPage(1); // Reset to first page
  }, []);
  
  // Handle filter reset
  const handleResetFilters = useCallback(() => {
    setMinAmount('');
    setMaxAmount('');
    setSelectedCurrency('');
    setSelectedPaymentMethod('');
    setSortBy('createdAt');
    setSortDirection('desc');
    setCurrentPage(1);
  }, []);
  
  // Handle save search
  const handleSaveSearch = useCallback(() => {
    if (!searchName.trim()) return;
    
    const newSearch = {
      id: Date.now().toString(),
      name: searchName,
      filters: {
        minAmount,
        maxAmount,
        selectedCurrency,
        selectedPaymentMethod,
        sortBy,
        sortDirection,
        itemsPerPage
      }
    };
    
    const updatedSearches = [...savedSearches, newSearch];
    setSavedSearches(updatedSearches);
    localStorage.setItem(`svmp2p-saved-searches-${type}`, JSON.stringify(updatedSearches));
    setSearchName('');
  }, [searchName, minAmount, maxAmount, selectedCurrency, selectedPaymentMethod, sortBy, sortDirection, itemsPerPage, savedSearches, type]);
  
  // Handle load saved search
  const handleLoadSearch = useCallback((searchId) => {
    const savedSearch = savedSearches.find(search => search.id === searchId);
    if (savedSearch) {
      const { filters } = savedSearch;
      setMinAmount(filters.minAmount);
      setMaxAmount(filters.maxAmount);
      setSelectedCurrency(filters.selectedCurrency);
      setSelectedPaymentMethod(filters.selectedPaymentMethod);
      setSortBy(filters.sortBy);
      setSortDirection(filters.sortDirection);
      setItemsPerPage(filters.itemsPerPage);
      setCurrentPage(1); // Reset to first page
    }
  }, [savedSearches]);
  
  // Handle delete saved search
  const handleDeleteSearch = useCallback((searchId) => {
    const updatedSearches = savedSearches.filter(search => search.id !== searchId);
    setSavedSearches(updatedSearches);
    localStorage.setItem(`svmp2p-saved-searches-${type}`, JSON.stringify(updatedSearches));
  }, [savedSearches, type]);
  
  // Handle offer actions (accept, cancel, etc.) - useCallback to prevent recreation on each render
  const handleOfferAction = useCallback(async (offerId, action) => {
    if (!wallet.publicKey) {
      setError('Please connect your wallet first');
      setTxStatus({
        status: 'error',
        message: 'Please connect your wallet first'
      });
      return;
    }
    
    // Show confirmation dialog based on action
    if (action === 'accept') {
      setConfirmDialog({
        isOpen: true,
        title: 'Accept Offer',
        message: 'Are you sure you want to accept this offer? This will lock the funds in escrow until the transaction is completed.',
        onConfirm: () => processOfferAction(offerId, action),
        variant: 'default'
      });
    } else if (action === 'cancel') {
      setConfirmDialog({
        isOpen: true,
        title: 'Cancel Offer',
        message: 'Are you sure you want to cancel this offer? This action cannot be undone.',
        onConfirm: () => processOfferAction(offerId, action),
        variant: 'warning'
      });
    } else if (action === 'confirm') {
      setConfirmDialog({
        isOpen: true,
        title: 'Confirm Payment',
        message: 'Please confirm that you have received the payment. This will release funds from escrow and cannot be undone.',
        onConfirm: () => processOfferAction(offerId, action),
        variant: 'danger'
      });
    } else {
      // For other actions without confirmation
      processOfferAction(offerId, action);
    }
  }, [wallet.publicKey]);

  // Actual implementation of the offer action after confirmation
  const processOfferAction = useCallback(async (offerId, action) => {
    setProcessingAction({
      offerId,
      action
    });
    
    setTxStatus({
      status: 'pending',
      message: `Processing ${action}...`
    });
    
    try {
      // Simulate transaction delay
      await new Promise(resolve => setTimeout(resolve, 2000));
      
      // Mock successful transaction
      setStatusMessage(`Successfully ${action === 'accept' ? 'accepted' : action + 'ed'} offer`);
      setTxStatus({
        status: 'success',
        message: `Successfully ${action === 'accept' ? 'accepted' : action + 'ed'} offer`
      });
      
      // Refresh offers after action
      fetchOffers();
    } catch (err) {
      console.error(`Error ${action}ing offer:`, err);
      setError(`Failed to ${action} offer: ${err.message}`);
      setTxStatus({
        status: 'error',
        message: `Failed to ${action} offer: ${err.message}`
      });
    } finally {
      setProcessingAction({
        offerId: null,
        action: null
      });
    }
  }, [fetchOffers]);
  
  // Clear transaction status - useCallback to prevent recreation on each render
  const handleClearTxStatus = useCallback(() => {
    setTxStatus(null);
  }, []);
  
  // Memoize the title to prevent recreation on each render
  const listTitle = useMemo(() => {
    return type === 'buy' ? 'Buy SOL Offers' : 
           type === 'sell' ? 'Sell SOL Offers' : 
           'My Offers';
  }, [type]);
  
  // Render pagination controls
  const renderPagination = () => {
    if (totalPages <= 1) return null;
    
    return (
      <div className="pagination-controls">
        <div className="pagination-info">
          <span>Page {currentPage} of {totalPages}</span>
          <select 
            value={itemsPerPage} 
            onChange={handleItemsPerPageChange}
            aria-label="Items per page"
          >
            <option value="5">5 per page</option>
            <option value="10">10 per page</option>
            <option value="20">20 per page</option>
            <option value="50">50 per page</option>
          </select>
        </div>
        
        <div className="pagination-buttons">
          <button 
            className="pagination-button" 
            disabled={currentPage === 1}
            onClick={() => handlePageChange(1)}
            aria-label="First page"
          >
            &laquo;
          </button>
          <button 
            className="pagination-button" 
            disabled={currentPage === 1}
            onClick={() => handlePageChange(currentPage - 1)}
            aria-label="Previous page"
          >
            &lsaquo;
          </button>
          
          {/* Page number buttons */}
          {Array.from({ length: Math.min(totalPages, 5) }, (_, i) => {
            let pageNum;
            if (totalPages <= 5) {
              // Show all pages if 5 or fewer
              pageNum = i + 1;
            } else if (currentPage <= 3) {
              // Near the start
              pageNum = i + 1;
            } else if (currentPage >= totalPages - 2) {
              // Near the end
              pageNum = totalPages - 4 + i;
            } else {
              // In the middle
              pageNum = currentPage - 2 + i;
            }
            
            return (
              <button
                key={pageNum}
                className={`pagination-button ${currentPage === pageNum ? 'active' : ''}`}
                onClick={() => handlePageChange(pageNum)}
                aria-label={`Page ${pageNum}`}
              >
                {pageNum}
              </button>
            );
          })}
          
          <button 
            className="pagination-button" 
            disabled={currentPage === totalPages}
            onClick={() => handlePageChange(currentPage + 1)}
            aria-label="Next page"
          >
            &rsaquo;
          </button>
          <button 
            className="pagination-button" 
            disabled={currentPage === totalPages}
            onClick={() => handlePageChange(totalPages)}
            aria-label="Last page"
          >
            &raquo;
          </button>
        </div>
      </div>
    );
  };
  
  // Render saved searches
  const renderSavedSearches = () => {
    if (savedSearches.length === 0) return null;
    
    return (
      <div className="saved-searches">
        <h4>Saved Searches</h4>
        <div className="saved-search-list">
          {savedSearches.map(search => (
            <div key={search.id} className="saved-search-item">
              <button 
                onClick={() => handleLoadSearch(search.id)}
                className="saved-search-button"
              >
                {search.name}
              </button>
              <button 
                onClick={() => handleDeleteSearch(search.id)}
                className="saved-search-delete"
                aria-label={`Delete ${search.name}`}
              >
                &times;
              </button>
            </div>
          ))}
        </div>
      </div>
    );
  };

  return (
    <div className="offer-list-container">
<<<<<<< HEAD
      <div className="offer-list-header">
        <h2>{listTitle}</h2>
        
        {/* Guided workflow option */}
        {onStartGuidedWorkflow && (
          <Tooltip 
            content={`Start a guided ${type === 'buy' ? 'buying' : 'selling'} process with step-by-step instructions`} 
            position="bottom"
          >
            <button 
              className="guided-workflow-button"
              onClick={() => onStartGuidedWorkflow(type)}
            >
              Need help? Use guided workflow
            </button>
          </Tooltip>
        )}
      </div>
=======
      <h2 className="offer-list-heading">{listTitle}</h2>
>>>>>>> 994619cd
      
      {error && <div className="error-message">{error}</div>}
      {statusMessage && <div className="status-message">{statusMessage}</div>}
      
      {txStatus && (
        <TransactionStatus
          status={txStatus.status}
          message={txStatus.message}
          onClose={handleClearTxStatus}
        />
      )}
      
<<<<<<< HEAD
      <div className="filters">
        <div className="filter-group">
          <label htmlFor={inputIds.minAmount}>
            <Tooltip content="Enter minimum amount of SOL you want to trade">
              <span>SOL Amount:</span>
            </Tooltip>
          </label>
          <input
            id={inputIds.minAmount}
            type="number"
            placeholder="Min"
            value={minAmount}
            onChange={(e) => setMinAmount(e.target.value)}
            min="0"
            step="0.01"
            aria-label="Minimum SOL amount"
          />
          <span>to</span>
          <input
            id={inputIds.maxAmount}
            type="number"
            placeholder="Max"
            value={maxAmount}
            onChange={(e) => setMaxAmount(e.target.value)}
            min="0"
            step="0.01"
            aria-label="Maximum SOL amount"
          />
        </div>
        
        <div className="filter-group">
          <label htmlFor={inputIds.currency}>
            <Tooltip content="Select the currency you want to trade in">
              <span>Currency:</span>
            </Tooltip>
          </label>
          <select
            id={inputIds.currency}
            value={selectedCurrency}
            onChange={(e) => setSelectedCurrency(e.target.value)}
            aria-label="Select currency"
=======
      <div className="filter-section">
        <div className="filter-toggle-container">
          <button 
            className={`filter-toggle ${showAdvancedFilters ? 'active' : ''}`}
            onClick={() => setShowAdvancedFilters(!showAdvancedFilters)}
>>>>>>> 994619cd
          >
            <span className="filter-icon">🔍</span>
            <span>{showAdvancedFilters ? 'Hide Filters' : 'Show Filters'}</span>
          </button>
          
          <div className="sort-dropdown">
            <label htmlFor="sort-by">Sort by:</label>
            <select 
              id="sort-by" 
              value={sortBy}
              onChange={(e) => handleSortChange(e.target.value)}
            >
              {sortOptions.map(option => (
                <option key={option.value} value={option.value}>{option.label}</option>
              ))}
            </select>
            <button 
              className="sort-direction" 
              onClick={() => setSortDirection(sortDirection === 'asc' ? 'desc' : 'asc')}
              aria-label="Toggle sort direction"
            >
              {sortDirection === 'asc' ? '↑' : '↓'}
            </button>
          </div>
        </div>
        
<<<<<<< HEAD
        <div className="filter-group">
          <label htmlFor={inputIds.paymentMethod}>
            <Tooltip content="Select your preferred payment method">
              <span>Payment Method:</span>
            </Tooltip>
          </label>
          <select
            id={inputIds.paymentMethod}
            value={selectedPaymentMethod}
            onChange={(e) => setSelectedPaymentMethod(e.target.value)}
            aria-label="Select payment method"
          >
            {paymentMethods.map(method => (
              <option key={method} value={method}>{method || 'All Payment Methods'}</option>
            ))}
          </select>
        </div>
=======
        {showAdvancedFilters && (
          <>
            <div className="filters">
              <div className="filter-group">
                <label htmlFor={inputIds.minAmount}>SOL Amount:</label>
                <input
                  id={inputIds.minAmount}
                  type="number"
                  placeholder="Min"
                  value={minAmount}
                  onChange={(e) => setMinAmount(e.target.value)}
                  min="0"
                  step="0.01"
                  aria-label="Minimum SOL amount"
                />
                <span>to</span>
                <input
                  id={inputIds.maxAmount}
                  type="number"
                  placeholder="Max"
                  value={maxAmount}
                  onChange={(e) => setMaxAmount(e.target.value)}
                  min="0"
                  step="0.01"
                  aria-label="Maximum SOL amount"
                />
              </div>
              
              <div className="filter-group">
                <label htmlFor={inputIds.currency}>Currency:</label>
                <select
                  id={inputIds.currency}
                  value={selectedCurrency}
                  onChange={(e) => setSelectedCurrency(e.target.value)}
                  aria-label="Select currency"
                >
                  {currencies.map(currency => (
                    <option key={currency} value={currency}>{currency || 'All Currencies'}</option>
                  ))}
                </select>
              </div>
              
              <div className="filter-group">
                <label htmlFor={inputIds.paymentMethod}>Payment Method:</label>
                <select
                  id={inputIds.paymentMethod}
                  value={selectedPaymentMethod}
                  onChange={(e) => setSelectedPaymentMethod(e.target.value)}
                  aria-label="Select payment method"
                >
                  {paymentMethods.map(method => (
                    <option key={method} value={method}>{method || 'All Payment Methods'}</option>
                  ))}
                </select>
              </div>
            </div>
            
            <div className="filter-actions">
              <button className="reset-filters" onClick={handleResetFilters}>Reset Filters</button>
              
              <div className="save-search">
                <input
                  type="text"
                  placeholder="Name this search"
                  value={searchName}
                  onChange={(e) => setSearchName(e.target.value)}
                />
                <button onClick={handleSaveSearch} disabled={!searchName.trim()}>Save</button>
              </div>
            </div>
            
            {renderSavedSearches()}
          </>
        )}
>>>>>>> 994619cd
      </div>
      
      {loading ? (
        <div className="loading-container">
          <LoadingSpinner size="large" text="Loading offers..." />
        </div>
      ) : sortedOffers.length === 0 ? (
        <div className="no-offers">No offers found matching your criteria.</div>
      ) : (
        <>
          <div className="offers-grid responsive-grid grid-cols-1 md:grid-cols-2 lg:grid-cols-3 xl:grid-cols-4">
            {paginatedOffers.map(offer => (
              <OfferRow 
                key={offer.id} 
                offer={offer} 
                type={type} 
                processingAction={processingAction} 
                handleOfferAction={handleOfferAction}
                network={network}
              />
            ))}
          </div>
          
          {renderPagination()}
        </>
      )}
      
      <div className="network-info" style={{ 
        fontSize: '10px', 
        color: 'var(--color-foreground-muted)', 
        marginTop: '8px',
        padding: '4px',
        backgroundColor: 'var(--color-background-alt)',
        border: '1px solid var(--color-border)'
      }}>
        <p style={{ margin: '0 0 2px 0' }}>Network: {network.name}</p>
        <p style={{ margin: 0 }}>Smart contract secured trades with decentralized dispute resolution.</p>
      </div>

      {/* Confirmation Dialog */}
      <ConfirmationDialog
        isOpen={confirmDialog.isOpen}
        onClose={() => setConfirmDialog({...confirmDialog, isOpen: false})}
        onConfirm={confirmDialog.onConfirm}
        title={confirmDialog.title}
        message={confirmDialog.message}
        variant={confirmDialog.variant}
      />
      
      <style jsx>{`
        .offer-list-header {
          display: flex;
          justify-content: space-between;
          align-items: center;
          margin-bottom: 1rem;
        }

        .guided-workflow-button {
          background-color: #3b82f6;
          color: white;
          border: none;
          padding: 8px 16px;
          border-radius: 4px;
          cursor: pointer;
          font-size: 0.9rem;
          display: flex;
          align-items: center;
          gap: 8px;
        }

        .guided-workflow-button::before {
          content: "?";
          display: inline-flex;
          align-items: center;
          justify-content: center;
          width: 18px;
          height: 18px;
          background-color: rgba(255, 255, 255, 0.3);
          border-radius: 50%;
          font-size: 0.8rem;
          font-weight: bold;
        }

        .guided-workflow-button:hover {
          background-color: #2563eb;
        }
      `}</style>
    </div>
  );
};

// Export memoized component to prevent unnecessary re-renders
export default React.memo(OfferList);
export { OfferList };<|MERGE_RESOLUTION|>--- conflicted
+++ resolved
@@ -1,12 +1,8 @@
 import React, { useState, useEffect, useContext, useCallback, useMemo } from 'react';
 import { AppContext } from '../contexts/AppContext';
-<<<<<<< HEAD
 import { LoadingSpinner, ButtonLoader, TransactionStatus, Tooltip, ConfirmationDialog } from './common';
-=======
 import { useSafeWallet } from '../contexts/WalletContextProvider';
-import { LoadingSpinner, ButtonLoader, TransactionStatus } from './common';
 import { useDebounce, VirtualizedList } from '../utils/performance';
->>>>>>> 994619cd
 
 // Component for rendering a single offer row
 const OfferRow = React.memo(({ offer, type, processingAction, handleOfferAction, network }) => {
@@ -137,13 +133,8 @@
 });
 
 // Optimized OfferList component
-<<<<<<< HEAD
-const OfferList = ({ type = 'buy', onStartGuidedWorkflow }) => {
-  const { wallet } = useWallet();
-=======
-const OfferList = ({ type = 'buy' }) => {
+const OfferList = ({ type = 'buy', onStartGuidedWorkflow}) => {
   const wallet = useSafeWallet();
->>>>>>> 994619cd
   const { program, network } = useContext(AppContext);
   
   const [offers, setOffers] = useState([]);
@@ -732,7 +723,6 @@
 
   return (
     <div className="offer-list-container">
-<<<<<<< HEAD
       <div className="offer-list-header">
         <h2>{listTitle}</h2>
         
@@ -751,9 +741,7 @@
           </Tooltip>
         )}
       </div>
-=======
-      <h2 className="offer-list-heading">{listTitle}</h2>
->>>>>>> 994619cd
+
       
       {error && <div className="error-message">{error}</div>}
       {statusMessage && <div className="status-message">{statusMessage}</div>}
@@ -766,7 +754,6 @@
         />
       )}
       
-<<<<<<< HEAD
       <div className="filters">
         <div className="filter-group">
           <label htmlFor={inputIds.minAmount}>
@@ -808,13 +795,11 @@
             value={selectedCurrency}
             onChange={(e) => setSelectedCurrency(e.target.value)}
             aria-label="Select currency"
-=======
       <div className="filter-section">
         <div className="filter-toggle-container">
           <button 
             className={`filter-toggle ${showAdvancedFilters ? 'active' : ''}`}
             onClick={() => setShowAdvancedFilters(!showAdvancedFilters)}
->>>>>>> 994619cd
           >
             <span className="filter-icon">🔍</span>
             <span>{showAdvancedFilters ? 'Hide Filters' : 'Show Filters'}</span>
@@ -841,7 +826,6 @@
           </div>
         </div>
         
-<<<<<<< HEAD
         <div className="filter-group">
           <label htmlFor={inputIds.paymentMethod}>
             <Tooltip content="Select your preferred payment method">
@@ -859,7 +843,7 @@
             ))}
           </select>
         </div>
-=======
+
         {showAdvancedFilters && (
           <>
             <div className="filters">
@@ -934,7 +918,6 @@
             {renderSavedSearches()}
           </>
         )}
->>>>>>> 994619cd
       </div>
       
       {loading ? (
